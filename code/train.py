
import logging
import os
import sys
import random
import numpy as np
import torch
from typing import NoReturn

from arguments import DataTrainingArguments, ModelArguments
from datasets import DatasetDict, load_from_disk, load_metric
from trainer_qa import QuestionAnsweringTrainer
from transformers import (
    AutoConfig,
    AutoModelForQuestionAnswering,
    AutoTokenizer,
    DataCollatorWithPadding,
    DataCollatorForSeq2Seq,
    EvalPrediction,
    HfArgumentParser,
    TrainingArguments,
    AutoModelForSeq2SeqLM,
    Seq2SeqTrainer,
    Seq2SeqTrainingArguments,
    set_seed,
)
from utils_qa import check_no_error, postprocess_qa_predictions


seed = 2024
deterministic = False

random.seed(seed) # python random seed 고정
np.random.seed(seed) # numpy random seed 고정
torch.manual_seed(seed) # torch random seed 고정
torch.cuda.manual_seed_all(seed)
if deterministic: # cudnn random seed 고정 - 고정 시 학습 속도가 느려질 수 있습니다. 
	torch.backends.cudnn.deterministic = True
	torch.backends.cudnn.benchmark = False


logger = logging.getLogger(__name__)


def main():
    # 가능한 arguments 들은 ./arguments.py 나 transformer package 안의 src/transformers/training_args.py 에서 확인 가능합니다.
    # --help flag 를 실행시켜서 확인할 수 도 있습니다.

    parser = HfArgumentParser(
        (ModelArguments, DataTrainingArguments, TrainingArguments)
    )
    model_args, data_args, training_args = parser.parse_args_into_dataclasses()
    print(model_args.model_name_or_path)
    
    # [참고] argument를 manual하게 수정하고 싶은 경우에 아래와 같은 방식을 사용할 수 있습니다
    ####################################################
    training_args.per_device_train_batch_size=15
    training_args.per_device_eval_batch_size=15
    print("batch_size : ", training_args.per_device_train_batch_size)
    print("Epoch : ", training_args.num_train_epochs)
    # training_args.fp16 = True
    # print(training_args.per_device_train_batch_size)
    ####################################################
    

    print(f"model is from {model_args.model_name_or_path}")
    print(f"data is from {data_args.dataset_name}")

    # logging 설정
    logging.basicConfig(
        format="%(asctime)s - %(levelname)s - %(name)s -    %(message)s",
        datefmt="%m/%d/%Y %H:%M:%S",
        handlers=[logging.StreamHandler(sys.stdout)],
    )

    # verbosity 설정 : Transformers logger의 정보로 사용합니다 (on main process only)
    logger.info("Training/evaluation parameters %s", training_args)

    # 모델을 초기화하기 전에 난수를 고정합니다.
    set_seed(training_args.seed)
    
    datasets = load_from_disk(data_args.dataset_name)
    print("\ndatasets : ")
    print(datasets)

<<<<<<< HEAD
    if model_args.use_extraction:
        # AutoConfig를 이용하여 pretrained model 과 tokenizer를 불러옵니다.
        # argument로 원하는 모델 이름을 설정하면 옵션을 바꿀 수 있습니다.
        config = AutoConfig.from_pretrained(
            model_args.config_name
            if model_args.config_name is not None
            else model_args.model_name_or_path,
        )
        tokenizer = AutoTokenizer.from_pretrained(
            model_args.tokenizer_name
            if model_args.tokenizer_name is not None
            else model_args.model_name_or_path,
            # 'use_fast' argument를 True로 설정할 경우 rust로 구현된 tokenizer를 사용할 수 있습니다.
            # False로 설정할 경우 python으로 구현된 tokenizer를 사용할 수 있으며,
            # rust version이 비교적 속도가 빠릅니다.
            use_fast=True,
        )
        model = AutoModelForQuestionAnswering.from_pretrained(
            model_args.model_name_or_path,
            from_tf=bool(".ckpt" in model_args.model_name_or_path),
            config=config,
        )
    else:
        output_dir=training_args.output_dir
        num_train_epochs=training_args.num_train_epochs
        training_args = Seq2SeqTrainingArguments(
            output_dir=output_dir,
            do_train=True,
            do_eval=True,
            predict_with_generate=True,
            num_train_epochs=num_train_epochs,
            save_strategy='epoch',
            save_total_limit=2
        )
        training_args.predict_with_generate = True
        training_args.num_train_epochs = 5
        training_args.per_device_train_batch_size = 5
        training_args.per_device_eval_batch_size = 5
        
        # generation model을 불러옵니다.
        config = AutoConfig.from_pretrained(
            model_args.model_name_or_path
            if "train_dataset" in model_args.model_name_or_path
            else model_args.model_for_generation,
        )
        tokenizer = AutoTokenizer.from_pretrained(
            model_args.model_name_or_path
            if "train_dataset" in model_args.model_name_or_path
            else model_args.model_for_generation,
            use_fast=True,
        )
        model = AutoModelForSeq2SeqLM.from_pretrained(
            model_args.model_name_or_path
            if "train_dataset" in model_args.model_name_or_path
            else model_args.model_for_generation,
            from_tf=bool(".ckpt" in model_args.model_name_or_path),
            config=config,
        )
=======
    # AutoConfig를 이용하여 pretrained model 과 tokenizer를 불러옵니다.
    # argument로 원하는 모델 이름을 설정하면 옵션을 바꿀 수 있습니다.
    config = AutoConfig.from_pretrained(
        model_args.config_name
        if model_args.config_name is not None
        else model_args.model_name_or_path,
    )
    tokenizer = AutoTokenizer.from_pretrained(
        model_args.tokenizer_name
        if model_args.tokenizer_name is not None
        else model_args.model_name_or_path,
        # 'use_fast' argument를 True로 설정할 경우 rust로 구현된 tokenizer를 사용할 수 있습니다.
        # False로 설정할 경우 python으로 구현된 tokenizer를 사용할 수 있으며,
        # rust version이 비교적 속도가 빠릅니다.
        use_fast=True,
    )
    model = AutoModelForQuestionAnswering.from_pretrained(  #Answer Span과 Confidence Score 출력
        model_args.model_name_or_path,
        from_tf=bool(".ckpt" in model_args.model_name_or_path),
        config=config,
    )
>>>>>>> 502ddfd0

    print(
        type(training_args),
        type(model_args),
        type(datasets),
        type(tokenizer),
        type(model),
    )

    # do_train mrc model 혹은 do_eval mrc model
    if training_args.do_train or training_args.do_eval:
        if model_args.use_extraction:
            print('...run extraction')
            run_mrc_extract(data_args, training_args, model_args, datasets, tokenizer, model)
        else:
            print('...run generation')
            run_mrc_generate(data_args, training_args, model_args, datasets, tokenizer, model)


def run_mrc_extract(
    data_args: DataTrainingArguments,
    training_args: TrainingArguments,
    model_args: ModelArguments,
    datasets: DatasetDict,
    tokenizer,
    model,
) -> NoReturn:

    # dataset을 전처리합니다.
    # training과 evaluation에서 사용되는 전처리는 아주 조금 다른 형태를 가집니다.
    if training_args.do_train:
        column_names = datasets["train"].column_names
    else:
        column_names = datasets["validation"].column_names

    question_column_name = "question" if "question" in column_names else column_names[0]    #질문
    context_column_name = "context" if "context" in column_names else column_names[1]   #본문
    answer_column_name = "answers" if "answers" in column_names else column_names[2]    #{answer_start : , text : } 형태

    # Padding에 대한 옵션을 설정합니다.
    # (question|context) 혹은 (context|question)로 세팅 가능합니다.
    pad_on_right = tokenizer.padding_side == "right"    #tokenizer.padding_side가 "right"라면 pad_on_right가 True값이 되는 구조

    # 오류가 있는지 확인합니다.
    last_checkpoint, max_seq_length = check_no_error(
        data_args, training_args, datasets, tokenizer
    )

    # Train preprocessing / 전처리를 진행합니다.
    def prepare_train_features(examples):
        # truncation과 padding(length가 짧을때만)을 통해 toknization을 진행하며, stride를 이용하여 overflow를 유지합니다.
        # 각 example들은 이전의 context와 조금씩 겹치게됩니다.
        tokenized_examples = tokenizer(
            examples[question_column_name if pad_on_right else context_column_name],
            examples[context_column_name if pad_on_right else question_column_name],
            truncation="only_second" if pad_on_right else "only_first", #질문과 문서 중 문서에서 짜르기
            max_length=max_seq_length,
            stride=data_args.doc_stride,    #짜른 문서에서 겹치는 부분 수
            return_overflowing_tokens=True, #문서가 짤리면 같은 문서끼리는 같은 숫자 반환 ex)[0,0,1,2,3,3]  0번문ㄴ서 3번문서가 길어서 짤린것
            return_offsets_mapping=True,    #토큰화 된 입력값의 문자단위의 위치끼리 묶어줌/ CLS토큰은 (0,0), 그다음 토큰이 3글자토큰이면 (0,3)
            return_token_type_ids=False, # roberta모델을 사용할 경우 False, bert를 사용할 경우 True로 표기해야합니다.
            padding="max_length" if data_args.pad_to_max_length else False,
        )
        #{"input_dis" : [....], "Attention_Mask" : [.....], "offset_mapping":[(0,0), (1,4),.....], "overflow_to_sample_mapping" : [0,0,1,2,2,3,...] }

        # 길이가 긴 context가 등장할 경우 truncate를 진행해야하므로, 해당 데이터셋을 찾을 수 있도록 mapping 가능한 값이 필요합니다.
        sample_mapping = tokenized_examples.pop("overflow_to_sample_mapping")
        # token의 캐릭터 단위 position를 찾을 수 있도록 offset mapping을 사용합니다.
        # start_positions과 end_positions을 찾는데 도움을 줄 수 있습니다.
        offset_mapping = tokenized_examples.pop("offset_mapping")

        # 데이터셋에 "start position", "enc position" label을 부여합니다.
        tokenized_examples["start_positions"] = []
        tokenized_examples["end_positions"] = []

        for i, offsets in enumerate(offset_mapping):    #offsets는 위의 토큰화한 문서1개당 1개의 list로 반환되므로 i는 몇번째 문서인지, offsets는 그 문서에서 token의 글자수에 따른 위치
            input_ids = tokenized_examples["input_ids"][i]
            cls_index = input_ids.index(tokenizer.cls_token_id)  # cls index, 제일 앞에있어서 0

            # sequence id를 설정합니다 (to know what is the context and what is the question).
            sequence_ids = tokenized_examples.sequence_ids(i)   #token_type_ids랑 똑같음. i번쨰 문서에서 질문과 문ㄴ서 구문

            # 하나의 example이 여러개의 span을 가질 수 있습니다.
            sample_index = sample_mapping[i]    #몇번째 문서인지(짤렸을때 짤린문서라는거 표시) [0,0,1,2,2,3] =>0번ㄴ과 2번 문서 짤린문서로 저장했단 뜻
            answers = examples[answer_column_name][sample_index]    #examples는 질문, 문서set / 이 데이터셋에서 answer_column_name은 "answer"
            #위의[0,0,1,2,2,3]의 예에서 첫번쨰 두번쨰 문서는 0번 질문 문서 세트인데 이 세트에서의 answer을 받기 위한것

            # answer가 없을 경우 cls_index를 answer로 설정합니다(== example에서 정답이 없는 경우 존재할 수 있음).
            if len(answers["answer_start"]) == 0:
                tokenized_examples["start_positions"].append(cls_index)
                tokenized_examples["end_positions"].append(cls_index)
            else:
                # text에서 정답의 Start/end character index
                start_char = answers["answer_start"][0]
                end_char = start_char + len(answers["text"][0])

                # text에서 current span의 Start token index
                token_start_index = 0
                while sequence_ids[token_start_index] != (1 if pad_on_right else 0):    #sequence_ids(=token_type_ids)에서 1은 [SEP]뒤 즉, 문서를 뜻함
                    token_start_index += 1  
                    #질문 문서 인풋에서 문서의 시작점
                # text에서 current span의 End token index
                token_end_index = len(input_ids) - 1
                while sequence_ids[token_end_index] != (1 if pad_on_right else 0):
                    token_end_index -= 1
                     #질문 문서 인풋에서 문서의 끝점

                # 정답이 span을 벗어났는지 확인합니다(정답이 없는 경우 CLS index로 label되어있음).
                if not (
                    offsets[token_start_index][0] <= start_char
                    and offsets[token_end_index][1] >= end_char
                ):  #정답의 시작위치(문자1개씩 기준)와 끝위치가 문서의 시작과 끝 사이에 있지 않다면
                    tokenized_examples["start_positions"].append(cls_index)
                    tokenized_examples["end_positions"].append(cls_index)
                else:   #문서 안에 있으면
                    # token_start_index 및 token_end_index를 answer의 끝으로 이동합니다.
                    # Note: answer가 마지막 단어인 경우 last offset을 따라갈 수 있습니다(edge case).
                    while (
                        token_start_index < len(offsets)
                        and offsets[token_start_index][0] <= start_char
                    ):
                        token_start_index += 1
                    tokenized_examples["start_positions"].append(token_start_index - 1)
                    while offsets[token_end_index][1] >= end_char:
                        token_end_index -= 1
                    tokenized_examples["end_positions"].append(token_end_index + 1)

        return tokenized_examples

    if training_args.do_train:
        if "train" not in datasets:
            raise ValueError("--do_train requires a train dataset")
        train_dataset = datasets["train"]

        # dataset에서 train feature를 생성합니다.
        train_dataset = train_dataset.map(
            prepare_train_features,
            batched=True,
            num_proc=data_args.preprocessing_num_workers,
            remove_columns=column_names,
            load_from_cache_file=not data_args.overwrite_cache,
        )

    # Validation preprocessing
    def prepare_validation_features(examples):
        # truncation과 padding(length가 짧을때만)을 통해 toknization을 진행하며, stride를 이용하여 overflow를 유지합니다.
        # 각 example들은 이전의 context와 조금씩 겹치게됩니다.
        tokenized_examples = tokenizer(
            examples[question_column_name if pad_on_right else context_column_name],
            examples[context_column_name if pad_on_right else question_column_name],
            truncation="only_second" if pad_on_right else "only_first",
            max_length=max_seq_length,
            stride=data_args.doc_stride,
            return_overflowing_tokens=True,
            return_offsets_mapping=True,
            return_token_type_ids=False, # roberta모델을 사용할 경우 False, bert를 사용할 경우 True로 표기해야합니다.
            padding="max_length" if data_args.pad_to_max_length else False,
        )

        # 길이가 긴 context가 등장할 경우 truncate를 진행해야하므로, 해당 데이터셋을 찾을 수 있도록 mapping 가능한 값이 필요합니다.
        sample_mapping = tokenized_examples.pop("overflow_to_sample_mapping")

        # evaluation을 위해, prediction을 context의 substring으로 변환해야합니다.
        # corresponding example_id를 유지하고 offset mappings을 저장해야합니다.
        tokenized_examples["example_id"] = []

        for i in range(len(tokenized_examples["input_ids"])):
            # sequence id를 설정합니다 (to know what is the context and what is the question).
            sequence_ids = tokenized_examples.sequence_ids(i)
            context_index = 1 if pad_on_right else 0

            # 하나의 example이 여러개의 span을 가질 수 있습니다.
            sample_index = sample_mapping[i]
            tokenized_examples["example_id"].append(examples["id"][sample_index])

            # Set to None the offset_mapping을 None으로 설정해서 token position이 context의 일부인지 쉽게 판별 할 수 있습니다.
            tokenized_examples["offset_mapping"][i] = [
                (o if sequence_ids[k] == context_index else None)
                for k, o in enumerate(tokenized_examples["offset_mapping"][i])
            ]
        return tokenized_examples

    if training_args.do_eval:
        eval_dataset = datasets["validation"]

        # Validation Feature 생성
        eval_dataset = eval_dataset.map(
            prepare_validation_features,
            batched=True,
            num_proc=data_args.preprocessing_num_workers,
            remove_columns=column_names,
            load_from_cache_file=not data_args.overwrite_cache,
        )

    # Data collator
    # flag가 True이면 이미 max length로 padding된 상태입니다.
    # 그렇지 않다면 data collator에서 padding을 진행해야합니다.
    data_collator = DataCollatorWithPadding(
        tokenizer, pad_to_multiple_of=8 if training_args.fp16 else None
    )

    # Post-processing:
    def post_processing_function(examples, features, predictions, training_args):
        # Post-processing: start logits과 end logits을 original context의 정답과 match시킵니다.
        predictions = postprocess_qa_predictions(
            examples=examples,
            features=features,
            predictions=predictions,
            max_answer_length=data_args.max_answer_length,
            output_dir=training_args.output_dir,
        )
        # Metric을 구할 수 있도록 Format을 맞춰줍니다.
        formatted_predictions = [
            {"id": k, "prediction_text": v} for k, v in predictions.items()
        ]
        if training_args.do_predict:
            return formatted_predictions

        elif training_args.do_eval:
            references = [
                {"id": ex["id"], "answers": ex[answer_column_name]}
                for ex in datasets["validation"]
            ]
            return EvalPrediction(
                predictions=formatted_predictions, label_ids=references
            )

    metric = load_metric("squad")

    def compute_metrics(p: EvalPrediction):
        return metric.compute(predictions=p.predictions, references=p.label_ids)

    # Trainer 초기화
    trainer = QuestionAnsweringTrainer(
        model=model,
        args=training_args,
        train_dataset=train_dataset if training_args.do_train else None,
        eval_dataset=eval_dataset if training_args.do_eval else None,
        eval_examples=datasets["validation"] if training_args.do_eval else None,
        tokenizer=tokenizer,
        data_collator=data_collator,
        post_process_function=post_processing_function,
        compute_metrics=compute_metrics,
    )
    
    # Training
    if training_args.do_train:
        if last_checkpoint is not None:
            checkpoint = last_checkpoint
        elif os.path.isdir(model_args.model_name_or_path):
            checkpoint = model_args.model_name_or_path
        else:
            checkpoint = None
        train_result = trainer.train(resume_from_checkpoint=checkpoint)
        trainer.save_model()  # Saves the tokenizer too for easy upload

        metrics = train_result.metrics
        metrics["train_samples"] = len(train_dataset)

        trainer.log_metrics("train", metrics)
        trainer.save_metrics("train", metrics)
        trainer.save_state()

        output_train_file = os.path.join(training_args.output_dir, "train_results.txt")

        with open(output_train_file, "w") as writer:
            logger.info("***** Train results *****")
            for key, value in sorted(train_result.metrics.items()):
                logger.info(f"  {key} = {value}")
                writer.write(f"{key} = {value}\n")

        # State 저장
        trainer.state.save_to_json(
            os.path.join(training_args.output_dir, "trainer_state.json")
        )

    # Evaluation
    if training_args.do_eval:
        logger.info("*** Evaluate ***")
        metrics = trainer.evaluate()

        metrics["eval_samples"] = len(eval_dataset)

        trainer.log_metrics("eval", metrics)
        trainer.save_metrics("eval", metrics)

def run_mrc_generate(
    data_args: DataTrainingArguments,
    training_args: TrainingArguments,
    model_args: ModelArguments,
    datasets: DatasetDict,
    tokenizer,
    model,
) -> NoReturn:

    # dataset을 전처리합니다.
    # training과 evaluation에서 사용되는 전처리는 아주 조금 다른 형태를 가집니다.
    if training_args.do_train:
        column_names = datasets["train"].column_names
    else:
        column_names = datasets["validation"].column_names

    # Padding에 대한 옵션을 설정합니다.
    # (question|context) 혹은 (context|question)로 세팅 가능합니다.
    # pad_on_right = tokenizer.padding_side == "right"

    max_target_length = 128
    num_beams = 2
    
    # 오류가 있는지 확인합니다.
    last_checkpoint, max_seq_length = check_no_error(
        data_args, training_args, datasets, tokenizer
    )

    # Train, eval preprocessing / 전처리를 진행합니다.
    def preprocess_function(examples):
        inputs = [f"question: {q}  context: {c} </s>" for q, c in zip(examples["question"], examples["context"])]
        targets = [f'{a["text"][0]} </s>' for a in examples['answers']]
        model_inputs = tokenizer(
            inputs,
            max_length=max_seq_length,
            padding="max_length" if data_args.pad_to_max_length else False,
            truncation=True
        )

        # targets(label)을 위해 tokenizer 설정
        labels = tokenizer(
            text_target=targets,
            max_length=max_target_length,
            padding="max_length" if data_args.pad_to_max_length else False,
            truncation=True,
        )

        model_inputs["labels"] = labels["input_ids"]
        model_inputs["example_id"] = []
        for i in range(len(model_inputs["labels"])):
            model_inputs["example_id"].append(examples["id"][i])
        return model_inputs

    if training_args.do_train:
        if "train" not in datasets:
            raise ValueError("--do_train requires a train dataset")
        train_dataset = datasets["train"]

        # dataset에서 train feature를 생성합니다.
        train_dataset = train_dataset.map(
            preprocess_function,
            batched=True,
            num_proc=data_args.preprocessing_num_workers,
            remove_columns=column_names,
            load_from_cache_file=not data_args.overwrite_cache,
        )

    if training_args.do_eval:
        eval_dataset = datasets["validation"]

        # Validation Feature 생성
        eval_dataset = eval_dataset.map(
            preprocess_function,
            batched=True,
            num_proc=data_args.preprocessing_num_workers,
            remove_columns=column_names,
            load_from_cache_file=not data_args.overwrite_cache,
        )

    # Data collator
    # flag가 True이면 이미 max length로 padding된 상태입니다.
    # 그렇지 않다면 data collator에서 padding을 진행해야합니다.
    label_pad_token_id = tokenizer.pad_token_id
    data_collator = DataCollatorForSeq2Seq(
        tokenizer, label_pad_token_id=label_pad_token_id, pad_to_multiple_of=8 if training_args.fp16 else None
    )
    
    import nltk
    nltk.download('punkt')

    # Post-processing:
    def postprocess_text(preds, labels):
        """
        postprocess는 nltk를 이용합니다.
        Huggingface의 TemplateProcessing을 사용하여
        정규표현식 기반으로 postprocess를 진행할 수 있지만
        해당 미션에서는 nltk를 이용하여 간단한 후처리를 진행합니다
        """

        preds = [pred.strip() for pred in preds]
        labels = [label.strip() for label in labels]

        preds = ["\n".join(nltk.sent_tokenize(pred)) for pred in preds]
        labels = ["\n".join(nltk.sent_tokenize(label)) for label in labels]

        return preds, labels

    metric = load_metric("squad")

    def compute_metrics(eval_preds):
        preds, labels = eval_preds
        if isinstance(preds, tuple):
            preds = preds[0]

        decoded_preds = tokenizer.batch_decode(preds, skip_special_tokens=True)
        # decoded_labels은 rouge metric을 위한 것이며, f1/em을 구할 때 사용되지 않음
        decoded_labels = tokenizer.batch_decode(labels, skip_special_tokens=True)

        # 간단한 post-processing
        decoded_preds, decoded_labels = postprocess_text(decoded_preds, decoded_labels)

        formatted_predictions = [{"id": ex["id"], "prediction_text": decoded_preds[i]} for i, ex in enumerate(datasets["validation"])]
        references = [{"id": ex["id"], "answers": ex["answers"]} for ex in datasets["validation"]]

        result = metric.compute(predictions=formatted_predictions, references=references)
        return result

    # Trainer 초기화
    trainer = Seq2SeqTrainer(
        model=model,
        args=training_args,
        train_dataset=train_dataset if training_args.do_train else None,
        eval_dataset=eval_dataset if training_args.do_eval else None,
        tokenizer=tokenizer,
        data_collator=data_collator,
        compute_metrics=compute_metrics,
    )
    
    # Training
    if training_args.do_train:
        if last_checkpoint is not None:
            checkpoint = last_checkpoint
        elif os.path.isdir(model_args.model_name_or_path):
            checkpoint = model_args.model_name_or_path
        else:
            checkpoint = None
        train_result = trainer.train(resume_from_checkpoint=checkpoint)
        trainer.save_model()  # Saves the tokenizer too for easy upload

        metrics = train_result.metrics
        metrics["train_samples"] = len(train_dataset)

        trainer.log_metrics("train", metrics)
        trainer.save_metrics("train", metrics)
        trainer.save_state()

        output_train_file = os.path.join(training_args.output_dir, "train_results.txt")

        with open(output_train_file, "w") as writer:
            logger.info("***** Train results *****")
            for key, value in sorted(train_result.metrics.items()):
                logger.info(f"  {key} = {value}")
                writer.write(f"{key} = {value}\n")

        # State 저장
        trainer.state.save_to_json(
            os.path.join(training_args.output_dir, "trainer_state.json")
        )

    # Evaluation
    if training_args.do_eval:
        logger.info("*** Evaluate ***")
        metrics = trainer.evaluate(
            max_length=max_target_length,
            num_beams=num_beams,
            metric_key_prefix="eval",
        )

        metrics["eval_samples"] = len(eval_dataset)

        trainer.log_metrics("eval", metrics)
        trainer.save_metrics("eval", metrics)

if __name__ == "__main__":
    main()
<|MERGE_RESOLUTION|>--- conflicted
+++ resolved
@@ -1,638 +1,614 @@
-
-import logging
-import os
-import sys
-import random
-import numpy as np
-import torch
-from typing import NoReturn
-
-from arguments import DataTrainingArguments, ModelArguments
-from datasets import DatasetDict, load_from_disk, load_metric
-from trainer_qa import QuestionAnsweringTrainer
-from transformers import (
-    AutoConfig,
-    AutoModelForQuestionAnswering,
-    AutoTokenizer,
-    DataCollatorWithPadding,
-    DataCollatorForSeq2Seq,
-    EvalPrediction,
-    HfArgumentParser,
-    TrainingArguments,
-    AutoModelForSeq2SeqLM,
-    Seq2SeqTrainer,
-    Seq2SeqTrainingArguments,
-    set_seed,
-)
-from utils_qa import check_no_error, postprocess_qa_predictions
-
-
-seed = 2024
-deterministic = False
-
-random.seed(seed) # python random seed 고정
-np.random.seed(seed) # numpy random seed 고정
-torch.manual_seed(seed) # torch random seed 고정
-torch.cuda.manual_seed_all(seed)
-if deterministic: # cudnn random seed 고정 - 고정 시 학습 속도가 느려질 수 있습니다. 
-	torch.backends.cudnn.deterministic = True
-	torch.backends.cudnn.benchmark = False
-
-
-logger = logging.getLogger(__name__)
-
-
-def main():
-    # 가능한 arguments 들은 ./arguments.py 나 transformer package 안의 src/transformers/training_args.py 에서 확인 가능합니다.
-    # --help flag 를 실행시켜서 확인할 수 도 있습니다.
-
-    parser = HfArgumentParser(
-        (ModelArguments, DataTrainingArguments, TrainingArguments)
-    )
-    model_args, data_args, training_args = parser.parse_args_into_dataclasses()
-    print(model_args.model_name_or_path)
-    
-    # [참고] argument를 manual하게 수정하고 싶은 경우에 아래와 같은 방식을 사용할 수 있습니다
-    ####################################################
-    training_args.per_device_train_batch_size=15
-    training_args.per_device_eval_batch_size=15
-    print("batch_size : ", training_args.per_device_train_batch_size)
-    print("Epoch : ", training_args.num_train_epochs)
-    # training_args.fp16 = True
-    # print(training_args.per_device_train_batch_size)
-    ####################################################
-    
-
-    print(f"model is from {model_args.model_name_or_path}")
-    print(f"data is from {data_args.dataset_name}")
-
-    # logging 설정
-    logging.basicConfig(
-        format="%(asctime)s - %(levelname)s - %(name)s -    %(message)s",
-        datefmt="%m/%d/%Y %H:%M:%S",
-        handlers=[logging.StreamHandler(sys.stdout)],
-    )
-
-    # verbosity 설정 : Transformers logger의 정보로 사용합니다 (on main process only)
-    logger.info("Training/evaluation parameters %s", training_args)
-
-    # 모델을 초기화하기 전에 난수를 고정합니다.
-    set_seed(training_args.seed)
-    
-    datasets = load_from_disk(data_args.dataset_name)
-    print("\ndatasets : ")
-    print(datasets)
-
-<<<<<<< HEAD
-    if model_args.use_extraction:
-        # AutoConfig를 이용하여 pretrained model 과 tokenizer를 불러옵니다.
-        # argument로 원하는 모델 이름을 설정하면 옵션을 바꿀 수 있습니다.
-        config = AutoConfig.from_pretrained(
-            model_args.config_name
-            if model_args.config_name is not None
-            else model_args.model_name_or_path,
-        )
-        tokenizer = AutoTokenizer.from_pretrained(
-            model_args.tokenizer_name
-            if model_args.tokenizer_name is not None
-            else model_args.model_name_or_path,
-            # 'use_fast' argument를 True로 설정할 경우 rust로 구현된 tokenizer를 사용할 수 있습니다.
-            # False로 설정할 경우 python으로 구현된 tokenizer를 사용할 수 있으며,
-            # rust version이 비교적 속도가 빠릅니다.
-            use_fast=True,
-        )
-        model = AutoModelForQuestionAnswering.from_pretrained(
-            model_args.model_name_or_path,
-            from_tf=bool(".ckpt" in model_args.model_name_or_path),
-            config=config,
-        )
-    else:
-        output_dir=training_args.output_dir
-        num_train_epochs=training_args.num_train_epochs
-        training_args = Seq2SeqTrainingArguments(
-            output_dir=output_dir,
-            do_train=True,
-            do_eval=True,
-            predict_with_generate=True,
-            num_train_epochs=num_train_epochs,
-            save_strategy='epoch',
-            save_total_limit=2
-        )
-        training_args.predict_with_generate = True
-        training_args.num_train_epochs = 5
-        training_args.per_device_train_batch_size = 5
-        training_args.per_device_eval_batch_size = 5
-        
-        # generation model을 불러옵니다.
-        config = AutoConfig.from_pretrained(
-            model_args.model_name_or_path
-            if "train_dataset" in model_args.model_name_or_path
-            else model_args.model_for_generation,
-        )
-        tokenizer = AutoTokenizer.from_pretrained(
-            model_args.model_name_or_path
-            if "train_dataset" in model_args.model_name_or_path
-            else model_args.model_for_generation,
-            use_fast=True,
-        )
-        model = AutoModelForSeq2SeqLM.from_pretrained(
-            model_args.model_name_or_path
-            if "train_dataset" in model_args.model_name_or_path
-            else model_args.model_for_generation,
-            from_tf=bool(".ckpt" in model_args.model_name_or_path),
-            config=config,
-        )
-=======
-    # AutoConfig를 이용하여 pretrained model 과 tokenizer를 불러옵니다.
-    # argument로 원하는 모델 이름을 설정하면 옵션을 바꿀 수 있습니다.
-    config = AutoConfig.from_pretrained(
-        model_args.config_name
-        if model_args.config_name is not None
-        else model_args.model_name_or_path,
-    )
-    tokenizer = AutoTokenizer.from_pretrained(
-        model_args.tokenizer_name
-        if model_args.tokenizer_name is not None
-        else model_args.model_name_or_path,
-        # 'use_fast' argument를 True로 설정할 경우 rust로 구현된 tokenizer를 사용할 수 있습니다.
-        # False로 설정할 경우 python으로 구현된 tokenizer를 사용할 수 있으며,
-        # rust version이 비교적 속도가 빠릅니다.
-        use_fast=True,
-    )
-    model = AutoModelForQuestionAnswering.from_pretrained(  #Answer Span과 Confidence Score 출력
-        model_args.model_name_or_path,
-        from_tf=bool(".ckpt" in model_args.model_name_or_path),
-        config=config,
-    )
->>>>>>> 502ddfd0
-
-    print(
-        type(training_args),
-        type(model_args),
-        type(datasets),
-        type(tokenizer),
-        type(model),
-    )
-
-    # do_train mrc model 혹은 do_eval mrc model
-    if training_args.do_train or training_args.do_eval:
-        if model_args.use_extraction:
-            print('...run extraction')
-            run_mrc_extract(data_args, training_args, model_args, datasets, tokenizer, model)
-        else:
-            print('...run generation')
-            run_mrc_generate(data_args, training_args, model_args, datasets, tokenizer, model)
-
-
-def run_mrc_extract(
-    data_args: DataTrainingArguments,
-    training_args: TrainingArguments,
-    model_args: ModelArguments,
-    datasets: DatasetDict,
-    tokenizer,
-    model,
-) -> NoReturn:
-
-    # dataset을 전처리합니다.
-    # training과 evaluation에서 사용되는 전처리는 아주 조금 다른 형태를 가집니다.
-    if training_args.do_train:
-        column_names = datasets["train"].column_names
-    else:
-        column_names = datasets["validation"].column_names
-
-    question_column_name = "question" if "question" in column_names else column_names[0]    #질문
-    context_column_name = "context" if "context" in column_names else column_names[1]   #본문
-    answer_column_name = "answers" if "answers" in column_names else column_names[2]    #{answer_start : , text : } 형태
-
-    # Padding에 대한 옵션을 설정합니다.
-    # (question|context) 혹은 (context|question)로 세팅 가능합니다.
-    pad_on_right = tokenizer.padding_side == "right"    #tokenizer.padding_side가 "right"라면 pad_on_right가 True값이 되는 구조
-
-    # 오류가 있는지 확인합니다.
-    last_checkpoint, max_seq_length = check_no_error(
-        data_args, training_args, datasets, tokenizer
-    )
-
-    # Train preprocessing / 전처리를 진행합니다.
-    def prepare_train_features(examples):
-        # truncation과 padding(length가 짧을때만)을 통해 toknization을 진행하며, stride를 이용하여 overflow를 유지합니다.
-        # 각 example들은 이전의 context와 조금씩 겹치게됩니다.
-        tokenized_examples = tokenizer(
-            examples[question_column_name if pad_on_right else context_column_name],
-            examples[context_column_name if pad_on_right else question_column_name],
-            truncation="only_second" if pad_on_right else "only_first", #질문과 문서 중 문서에서 짜르기
-            max_length=max_seq_length,
-            stride=data_args.doc_stride,    #짜른 문서에서 겹치는 부분 수
-            return_overflowing_tokens=True, #문서가 짤리면 같은 문서끼리는 같은 숫자 반환 ex)[0,0,1,2,3,3]  0번문ㄴ서 3번문서가 길어서 짤린것
-            return_offsets_mapping=True,    #토큰화 된 입력값의 문자단위의 위치끼리 묶어줌/ CLS토큰은 (0,0), 그다음 토큰이 3글자토큰이면 (0,3)
-            return_token_type_ids=False, # roberta모델을 사용할 경우 False, bert를 사용할 경우 True로 표기해야합니다.
-            padding="max_length" if data_args.pad_to_max_length else False,
-        )
-        #{"input_dis" : [....], "Attention_Mask" : [.....], "offset_mapping":[(0,0), (1,4),.....], "overflow_to_sample_mapping" : [0,0,1,2,2,3,...] }
-
-        # 길이가 긴 context가 등장할 경우 truncate를 진행해야하므로, 해당 데이터셋을 찾을 수 있도록 mapping 가능한 값이 필요합니다.
-        sample_mapping = tokenized_examples.pop("overflow_to_sample_mapping")
-        # token의 캐릭터 단위 position를 찾을 수 있도록 offset mapping을 사용합니다.
-        # start_positions과 end_positions을 찾는데 도움을 줄 수 있습니다.
-        offset_mapping = tokenized_examples.pop("offset_mapping")
-
-        # 데이터셋에 "start position", "enc position" label을 부여합니다.
-        tokenized_examples["start_positions"] = []
-        tokenized_examples["end_positions"] = []
-
-        for i, offsets in enumerate(offset_mapping):    #offsets는 위의 토큰화한 문서1개당 1개의 list로 반환되므로 i는 몇번째 문서인지, offsets는 그 문서에서 token의 글자수에 따른 위치
-            input_ids = tokenized_examples["input_ids"][i]
-            cls_index = input_ids.index(tokenizer.cls_token_id)  # cls index, 제일 앞에있어서 0
-
-            # sequence id를 설정합니다 (to know what is the context and what is the question).
-            sequence_ids = tokenized_examples.sequence_ids(i)   #token_type_ids랑 똑같음. i번쨰 문서에서 질문과 문ㄴ서 구문
-
-            # 하나의 example이 여러개의 span을 가질 수 있습니다.
-            sample_index = sample_mapping[i]    #몇번째 문서인지(짤렸을때 짤린문서라는거 표시) [0,0,1,2,2,3] =>0번ㄴ과 2번 문서 짤린문서로 저장했단 뜻
-            answers = examples[answer_column_name][sample_index]    #examples는 질문, 문서set / 이 데이터셋에서 answer_column_name은 "answer"
-            #위의[0,0,1,2,2,3]의 예에서 첫번쨰 두번쨰 문서는 0번 질문 문서 세트인데 이 세트에서의 answer을 받기 위한것
-
-            # answer가 없을 경우 cls_index를 answer로 설정합니다(== example에서 정답이 없는 경우 존재할 수 있음).
-            if len(answers["answer_start"]) == 0:
-                tokenized_examples["start_positions"].append(cls_index)
-                tokenized_examples["end_positions"].append(cls_index)
-            else:
-                # text에서 정답의 Start/end character index
-                start_char = answers["answer_start"][0]
-                end_char = start_char + len(answers["text"][0])
-
-                # text에서 current span의 Start token index
-                token_start_index = 0
-                while sequence_ids[token_start_index] != (1 if pad_on_right else 0):    #sequence_ids(=token_type_ids)에서 1은 [SEP]뒤 즉, 문서를 뜻함
-                    token_start_index += 1  
-                    #질문 문서 인풋에서 문서의 시작점
-                # text에서 current span의 End token index
-                token_end_index = len(input_ids) - 1
-                while sequence_ids[token_end_index] != (1 if pad_on_right else 0):
-                    token_end_index -= 1
-                     #질문 문서 인풋에서 문서의 끝점
-
-                # 정답이 span을 벗어났는지 확인합니다(정답이 없는 경우 CLS index로 label되어있음).
-                if not (
-                    offsets[token_start_index][0] <= start_char
-                    and offsets[token_end_index][1] >= end_char
-                ):  #정답의 시작위치(문자1개씩 기준)와 끝위치가 문서의 시작과 끝 사이에 있지 않다면
-                    tokenized_examples["start_positions"].append(cls_index)
-                    tokenized_examples["end_positions"].append(cls_index)
-                else:   #문서 안에 있으면
-                    # token_start_index 및 token_end_index를 answer의 끝으로 이동합니다.
-                    # Note: answer가 마지막 단어인 경우 last offset을 따라갈 수 있습니다(edge case).
-                    while (
-                        token_start_index < len(offsets)
-                        and offsets[token_start_index][0] <= start_char
-                    ):
-                        token_start_index += 1
-                    tokenized_examples["start_positions"].append(token_start_index - 1)
-                    while offsets[token_end_index][1] >= end_char:
-                        token_end_index -= 1
-                    tokenized_examples["end_positions"].append(token_end_index + 1)
-
-        return tokenized_examples
-
-    if training_args.do_train:
-        if "train" not in datasets:
-            raise ValueError("--do_train requires a train dataset")
-        train_dataset = datasets["train"]
-
-        # dataset에서 train feature를 생성합니다.
-        train_dataset = train_dataset.map(
-            prepare_train_features,
-            batched=True,
-            num_proc=data_args.preprocessing_num_workers,
-            remove_columns=column_names,
-            load_from_cache_file=not data_args.overwrite_cache,
-        )
-
-    # Validation preprocessing
-    def prepare_validation_features(examples):
-        # truncation과 padding(length가 짧을때만)을 통해 toknization을 진행하며, stride를 이용하여 overflow를 유지합니다.
-        # 각 example들은 이전의 context와 조금씩 겹치게됩니다.
-        tokenized_examples = tokenizer(
-            examples[question_column_name if pad_on_right else context_column_name],
-            examples[context_column_name if pad_on_right else question_column_name],
-            truncation="only_second" if pad_on_right else "only_first",
-            max_length=max_seq_length,
-            stride=data_args.doc_stride,
-            return_overflowing_tokens=True,
-            return_offsets_mapping=True,
-            return_token_type_ids=False, # roberta모델을 사용할 경우 False, bert를 사용할 경우 True로 표기해야합니다.
-            padding="max_length" if data_args.pad_to_max_length else False,
-        )
-
-        # 길이가 긴 context가 등장할 경우 truncate를 진행해야하므로, 해당 데이터셋을 찾을 수 있도록 mapping 가능한 값이 필요합니다.
-        sample_mapping = tokenized_examples.pop("overflow_to_sample_mapping")
-
-        # evaluation을 위해, prediction을 context의 substring으로 변환해야합니다.
-        # corresponding example_id를 유지하고 offset mappings을 저장해야합니다.
-        tokenized_examples["example_id"] = []
-
-        for i in range(len(tokenized_examples["input_ids"])):
-            # sequence id를 설정합니다 (to know what is the context and what is the question).
-            sequence_ids = tokenized_examples.sequence_ids(i)
-            context_index = 1 if pad_on_right else 0
-
-            # 하나의 example이 여러개의 span을 가질 수 있습니다.
-            sample_index = sample_mapping[i]
-            tokenized_examples["example_id"].append(examples["id"][sample_index])
-
-            # Set to None the offset_mapping을 None으로 설정해서 token position이 context의 일부인지 쉽게 판별 할 수 있습니다.
-            tokenized_examples["offset_mapping"][i] = [
-                (o if sequence_ids[k] == context_index else None)
-                for k, o in enumerate(tokenized_examples["offset_mapping"][i])
-            ]
-        return tokenized_examples
-
-    if training_args.do_eval:
-        eval_dataset = datasets["validation"]
-
-        # Validation Feature 생성
-        eval_dataset = eval_dataset.map(
-            prepare_validation_features,
-            batched=True,
-            num_proc=data_args.preprocessing_num_workers,
-            remove_columns=column_names,
-            load_from_cache_file=not data_args.overwrite_cache,
-        )
-
-    # Data collator
-    # flag가 True이면 이미 max length로 padding된 상태입니다.
-    # 그렇지 않다면 data collator에서 padding을 진행해야합니다.
-    data_collator = DataCollatorWithPadding(
-        tokenizer, pad_to_multiple_of=8 if training_args.fp16 else None
-    )
-
-    # Post-processing:
-    def post_processing_function(examples, features, predictions, training_args):
-        # Post-processing: start logits과 end logits을 original context의 정답과 match시킵니다.
-        predictions = postprocess_qa_predictions(
-            examples=examples,
-            features=features,
-            predictions=predictions,
-            max_answer_length=data_args.max_answer_length,
-            output_dir=training_args.output_dir,
-        )
-        # Metric을 구할 수 있도록 Format을 맞춰줍니다.
-        formatted_predictions = [
-            {"id": k, "prediction_text": v} for k, v in predictions.items()
-        ]
-        if training_args.do_predict:
-            return formatted_predictions
-
-        elif training_args.do_eval:
-            references = [
-                {"id": ex["id"], "answers": ex[answer_column_name]}
-                for ex in datasets["validation"]
-            ]
-            return EvalPrediction(
-                predictions=formatted_predictions, label_ids=references
-            )
-
-    metric = load_metric("squad")
-
-    def compute_metrics(p: EvalPrediction):
-        return metric.compute(predictions=p.predictions, references=p.label_ids)
-
-    # Trainer 초기화
-    trainer = QuestionAnsweringTrainer(
-        model=model,
-        args=training_args,
-        train_dataset=train_dataset if training_args.do_train else None,
-        eval_dataset=eval_dataset if training_args.do_eval else None,
-        eval_examples=datasets["validation"] if training_args.do_eval else None,
-        tokenizer=tokenizer,
-        data_collator=data_collator,
-        post_process_function=post_processing_function,
-        compute_metrics=compute_metrics,
-    )
-    
-    # Training
-    if training_args.do_train:
-        if last_checkpoint is not None:
-            checkpoint = last_checkpoint
-        elif os.path.isdir(model_args.model_name_or_path):
-            checkpoint = model_args.model_name_or_path
-        else:
-            checkpoint = None
-        train_result = trainer.train(resume_from_checkpoint=checkpoint)
-        trainer.save_model()  # Saves the tokenizer too for easy upload
-
-        metrics = train_result.metrics
-        metrics["train_samples"] = len(train_dataset)
-
-        trainer.log_metrics("train", metrics)
-        trainer.save_metrics("train", metrics)
-        trainer.save_state()
-
-        output_train_file = os.path.join(training_args.output_dir, "train_results.txt")
-
-        with open(output_train_file, "w") as writer:
-            logger.info("***** Train results *****")
-            for key, value in sorted(train_result.metrics.items()):
-                logger.info(f"  {key} = {value}")
-                writer.write(f"{key} = {value}\n")
-
-        # State 저장
-        trainer.state.save_to_json(
-            os.path.join(training_args.output_dir, "trainer_state.json")
-        )
-
-    # Evaluation
-    if training_args.do_eval:
-        logger.info("*** Evaluate ***")
-        metrics = trainer.evaluate()
-
-        metrics["eval_samples"] = len(eval_dataset)
-
-        trainer.log_metrics("eval", metrics)
-        trainer.save_metrics("eval", metrics)
-
-def run_mrc_generate(
-    data_args: DataTrainingArguments,
-    training_args: TrainingArguments,
-    model_args: ModelArguments,
-    datasets: DatasetDict,
-    tokenizer,
-    model,
-) -> NoReturn:
-
-    # dataset을 전처리합니다.
-    # training과 evaluation에서 사용되는 전처리는 아주 조금 다른 형태를 가집니다.
-    if training_args.do_train:
-        column_names = datasets["train"].column_names
-    else:
-        column_names = datasets["validation"].column_names
-
-    # Padding에 대한 옵션을 설정합니다.
-    # (question|context) 혹은 (context|question)로 세팅 가능합니다.
-    # pad_on_right = tokenizer.padding_side == "right"
-
-    max_target_length = 128
-    num_beams = 2
-    
-    # 오류가 있는지 확인합니다.
-    last_checkpoint, max_seq_length = check_no_error(
-        data_args, training_args, datasets, tokenizer
-    )
-
-    # Train, eval preprocessing / 전처리를 진행합니다.
-    def preprocess_function(examples):
-        inputs = [f"question: {q}  context: {c} </s>" for q, c in zip(examples["question"], examples["context"])]
-        targets = [f'{a["text"][0]} </s>' for a in examples['answers']]
-        model_inputs = tokenizer(
-            inputs,
-            max_length=max_seq_length,
-            padding="max_length" if data_args.pad_to_max_length else False,
-            truncation=True
-        )
-
-        # targets(label)을 위해 tokenizer 설정
-        labels = tokenizer(
-            text_target=targets,
-            max_length=max_target_length,
-            padding="max_length" if data_args.pad_to_max_length else False,
-            truncation=True,
-        )
-
-        model_inputs["labels"] = labels["input_ids"]
-        model_inputs["example_id"] = []
-        for i in range(len(model_inputs["labels"])):
-            model_inputs["example_id"].append(examples["id"][i])
-        return model_inputs
-
-    if training_args.do_train:
-        if "train" not in datasets:
-            raise ValueError("--do_train requires a train dataset")
-        train_dataset = datasets["train"]
-
-        # dataset에서 train feature를 생성합니다.
-        train_dataset = train_dataset.map(
-            preprocess_function,
-            batched=True,
-            num_proc=data_args.preprocessing_num_workers,
-            remove_columns=column_names,
-            load_from_cache_file=not data_args.overwrite_cache,
-        )
-
-    if training_args.do_eval:
-        eval_dataset = datasets["validation"]
-
-        # Validation Feature 생성
-        eval_dataset = eval_dataset.map(
-            preprocess_function,
-            batched=True,
-            num_proc=data_args.preprocessing_num_workers,
-            remove_columns=column_names,
-            load_from_cache_file=not data_args.overwrite_cache,
-        )
-
-    # Data collator
-    # flag가 True이면 이미 max length로 padding된 상태입니다.
-    # 그렇지 않다면 data collator에서 padding을 진행해야합니다.
-    label_pad_token_id = tokenizer.pad_token_id
-    data_collator = DataCollatorForSeq2Seq(
-        tokenizer, label_pad_token_id=label_pad_token_id, pad_to_multiple_of=8 if training_args.fp16 else None
-    )
-    
-    import nltk
-    nltk.download('punkt')
-
-    # Post-processing:
-    def postprocess_text(preds, labels):
-        """
-        postprocess는 nltk를 이용합니다.
-        Huggingface의 TemplateProcessing을 사용하여
-        정규표현식 기반으로 postprocess를 진행할 수 있지만
-        해당 미션에서는 nltk를 이용하여 간단한 후처리를 진행합니다
-        """
-
-        preds = [pred.strip() for pred in preds]
-        labels = [label.strip() for label in labels]
-
-        preds = ["\n".join(nltk.sent_tokenize(pred)) for pred in preds]
-        labels = ["\n".join(nltk.sent_tokenize(label)) for label in labels]
-
-        return preds, labels
-
-    metric = load_metric("squad")
-
-    def compute_metrics(eval_preds):
-        preds, labels = eval_preds
-        if isinstance(preds, tuple):
-            preds = preds[0]
-
-        decoded_preds = tokenizer.batch_decode(preds, skip_special_tokens=True)
-        # decoded_labels은 rouge metric을 위한 것이며, f1/em을 구할 때 사용되지 않음
-        decoded_labels = tokenizer.batch_decode(labels, skip_special_tokens=True)
-
-        # 간단한 post-processing
-        decoded_preds, decoded_labels = postprocess_text(decoded_preds, decoded_labels)
-
-        formatted_predictions = [{"id": ex["id"], "prediction_text": decoded_preds[i]} for i, ex in enumerate(datasets["validation"])]
-        references = [{"id": ex["id"], "answers": ex["answers"]} for ex in datasets["validation"]]
-
-        result = metric.compute(predictions=formatted_predictions, references=references)
-        return result
-
-    # Trainer 초기화
-    trainer = Seq2SeqTrainer(
-        model=model,
-        args=training_args,
-        train_dataset=train_dataset if training_args.do_train else None,
-        eval_dataset=eval_dataset if training_args.do_eval else None,
-        tokenizer=tokenizer,
-        data_collator=data_collator,
-        compute_metrics=compute_metrics,
-    )
-    
-    # Training
-    if training_args.do_train:
-        if last_checkpoint is not None:
-            checkpoint = last_checkpoint
-        elif os.path.isdir(model_args.model_name_or_path):
-            checkpoint = model_args.model_name_or_path
-        else:
-            checkpoint = None
-        train_result = trainer.train(resume_from_checkpoint=checkpoint)
-        trainer.save_model()  # Saves the tokenizer too for easy upload
-
-        metrics = train_result.metrics
-        metrics["train_samples"] = len(train_dataset)
-
-        trainer.log_metrics("train", metrics)
-        trainer.save_metrics("train", metrics)
-        trainer.save_state()
-
-        output_train_file = os.path.join(training_args.output_dir, "train_results.txt")
-
-        with open(output_train_file, "w") as writer:
-            logger.info("***** Train results *****")
-            for key, value in sorted(train_result.metrics.items()):
-                logger.info(f"  {key} = {value}")
-                writer.write(f"{key} = {value}\n")
-
-        # State 저장
-        trainer.state.save_to_json(
-            os.path.join(training_args.output_dir, "trainer_state.json")
-        )
-
-    # Evaluation
-    if training_args.do_eval:
-        logger.info("*** Evaluate ***")
-        metrics = trainer.evaluate(
-            max_length=max_target_length,
-            num_beams=num_beams,
-            metric_key_prefix="eval",
-        )
-
-        metrics["eval_samples"] = len(eval_dataset)
-
-        trainer.log_metrics("eval", metrics)
-        trainer.save_metrics("eval", metrics)
-
-if __name__ == "__main__":
-    main()
+
+import logging
+import os
+import sys
+import random
+import numpy as np
+import torch
+from typing import NoReturn
+
+from arguments import DataTrainingArguments, ModelArguments
+from datasets import DatasetDict, load_from_disk, load_metric
+from trainer_qa import QuestionAnsweringTrainer
+from transformers import (
+    AutoConfig,
+    AutoModelForQuestionAnswering,
+    AutoTokenizer,
+    DataCollatorWithPadding,
+    DataCollatorForSeq2Seq,
+    EvalPrediction,
+    HfArgumentParser,
+    TrainingArguments,
+    AutoModelForSeq2SeqLM,
+    Seq2SeqTrainer,
+    Seq2SeqTrainingArguments,
+    set_seed,
+)
+from utils_qa import check_no_error, postprocess_qa_predictions
+
+
+seed = 2024
+deterministic = False
+
+random.seed(seed) # python random seed 고정
+np.random.seed(seed) # numpy random seed 고정
+torch.manual_seed(seed) # torch random seed 고정
+torch.cuda.manual_seed_all(seed)
+if deterministic: # cudnn random seed 고정 - 고정 시 학습 속도가 느려질 수 있습니다. 
+	torch.backends.cudnn.deterministic = True
+	torch.backends.cudnn.benchmark = False
+
+
+logger = logging.getLogger(__name__)
+
+
+def main():
+    # 가능한 arguments 들은 ./arguments.py 나 transformer package 안의 src/transformers/training_args.py 에서 확인 가능합니다.
+    # --help flag 를 실행시켜서 확인할 수 도 있습니다.
+
+    parser = HfArgumentParser(
+        (ModelArguments, DataTrainingArguments, TrainingArguments)
+    )
+    model_args, data_args, training_args = parser.parse_args_into_dataclasses()
+    print(model_args.model_name_or_path)
+    
+    # [참고] argument를 manual하게 수정하고 싶은 경우에 아래와 같은 방식을 사용할 수 있습니다
+    ####################################################
+    training_args.per_device_train_batch_size=15
+    training_args.per_device_eval_batch_size=15
+    print("batch_size : ", training_args.per_device_train_batch_size)
+    print("Epoch : ", training_args.num_train_epochs)
+    # training_args.fp16 = True
+    # print(training_args.per_device_train_batch_size)
+    ####################################################
+    
+
+    print(f"model is from {model_args.model_name_or_path}")
+    print(f"data is from {data_args.dataset_name}")
+
+    # logging 설정
+    logging.basicConfig(
+        format="%(asctime)s - %(levelname)s - %(name)s -    %(message)s",
+        datefmt="%m/%d/%Y %H:%M:%S",
+        handlers=[logging.StreamHandler(sys.stdout)],
+    )
+
+    # verbosity 설정 : Transformers logger의 정보로 사용합니다 (on main process only)
+    logger.info("Training/evaluation parameters %s", training_args)
+
+    # 모델을 초기화하기 전에 난수를 고정합니다.
+    set_seed(training_args.seed)
+    
+    datasets = load_from_disk(data_args.dataset_name)
+    print("\ndatasets : ")
+    print(datasets)
+
+    if model_args.use_extraction:
+        # AutoConfig를 이용하여 pretrained model 과 tokenizer를 불러옵니다.
+        # argument로 원하는 모델 이름을 설정하면 옵션을 바꿀 수 있습니다.
+        config = AutoConfig.from_pretrained(
+            model_args.config_name
+            if model_args.config_name is not None
+            else model_args.model_name_or_path,
+        )
+        tokenizer = AutoTokenizer.from_pretrained(
+            model_args.tokenizer_name
+            if model_args.tokenizer_name is not None
+            else model_args.model_name_or_path,
+            # 'use_fast' argument를 True로 설정할 경우 rust로 구현된 tokenizer를 사용할 수 있습니다.
+            # False로 설정할 경우 python으로 구현된 tokenizer를 사용할 수 있으며,
+            # rust version이 비교적 속도가 빠릅니다.
+            use_fast=True,
+        )
+        model = AutoModelForQuestionAnswering.from_pretrained(
+            model_args.model_name_or_path,
+            from_tf=bool(".ckpt" in model_args.model_name_or_path),
+            config=config,
+        )
+    else:
+        output_dir=training_args.output_dir
+        num_train_epochs=training_args.num_train_epochs
+        training_args = Seq2SeqTrainingArguments(
+            output_dir=output_dir,
+            do_train=True,
+            do_eval=True,
+            predict_with_generate=True,
+            num_train_epochs=num_train_epochs,
+            save_strategy='epoch',
+            save_total_limit=2
+        )
+        training_args.predict_with_generate = True
+        training_args.num_train_epochs = 5
+        training_args.per_device_train_batch_size = 5
+        training_args.per_device_eval_batch_size = 5
+        
+        # generation model을 불러옵니다.
+        config = AutoConfig.from_pretrained(
+            model_args.model_name_or_path
+            if "train_dataset" in model_args.model_name_or_path
+            else model_args.model_for_generation,
+        )
+        tokenizer = AutoTokenizer.from_pretrained(
+            model_args.model_name_or_path
+            if "train_dataset" in model_args.model_name_or_path
+            else model_args.model_for_generation,
+            use_fast=True,
+        )
+        model = AutoModelForSeq2SeqLM.from_pretrained(
+            model_args.model_name_or_path
+            if "train_dataset" in model_args.model_name_or_path
+            else model_args.model_for_generation,
+            from_tf=bool(".ckpt" in model_args.model_name_or_path),
+            config=config,
+        )
+
+    print(
+        type(training_args),
+        type(model_args),
+        type(datasets),
+        type(tokenizer),
+        type(model),
+    )
+
+    # do_train mrc model 혹은 do_eval mrc model
+    if training_args.do_train or training_args.do_eval:
+        if model_args.use_extraction:
+            print('...run extraction')
+            run_mrc_extract(data_args, training_args, model_args, datasets, tokenizer, model)
+        else:
+            print('...run generation')
+            run_mrc_generate(data_args, training_args, model_args, datasets, tokenizer, model)
+
+
+def run_mrc_extract(
+    data_args: DataTrainingArguments,
+    training_args: TrainingArguments,
+    model_args: ModelArguments,
+    datasets: DatasetDict,
+    tokenizer,
+    model,
+) -> NoReturn:
+
+    # dataset을 전처리합니다.
+    # training과 evaluation에서 사용되는 전처리는 아주 조금 다른 형태를 가집니다.
+    if training_args.do_train:
+        column_names = datasets["train"].column_names
+    else:
+        column_names = datasets["validation"].column_names
+
+    question_column_name = "question" if "question" in column_names else column_names[0]    #질문
+    context_column_name = "context" if "context" in column_names else column_names[1]   #본문
+    answer_column_name = "answers" if "answers" in column_names else column_names[2]    #{answer_start : , text : } 형태
+
+    # Padding에 대한 옵션을 설정합니다.
+    # (question|context) 혹은 (context|question)로 세팅 가능합니다.
+    pad_on_right = tokenizer.padding_side == "right"    #tokenizer.padding_side가 "right"라면 pad_on_right가 True값이 되는 구조
+
+    # 오류가 있는지 확인합니다.
+    last_checkpoint, max_seq_length = check_no_error(
+        data_args, training_args, datasets, tokenizer
+    )
+
+    # Train preprocessing / 전처리를 진행합니다.
+    def prepare_train_features(examples):
+        # truncation과 padding(length가 짧을때만)을 통해 toknization을 진행하며, stride를 이용하여 overflow를 유지합니다.
+        # 각 example들은 이전의 context와 조금씩 겹치게됩니다.
+        tokenized_examples = tokenizer(
+            examples[question_column_name if pad_on_right else context_column_name],
+            examples[context_column_name if pad_on_right else question_column_name],
+            truncation="only_second" if pad_on_right else "only_first", #질문과 문서 중 문서에서 짜르기
+            max_length=max_seq_length,
+            stride=data_args.doc_stride,    #짜른 문서에서 겹치는 부분 수
+            return_overflowing_tokens=True, #문서가 짤리면 같은 문서끼리는 같은 숫자 반환 ex)[0,0,1,2,3,3]  0번문ㄴ서 3번문서가 길어서 짤린것
+            return_offsets_mapping=True,    #토큰화 된 입력값의 문자단위의 위치끼리 묶어줌/ CLS토큰은 (0,0), 그다음 토큰이 3글자토큰이면 (0,3)
+            return_token_type_ids=False, # roberta모델을 사용할 경우 False, bert를 사용할 경우 True로 표기해야합니다.
+            padding="max_length" if data_args.pad_to_max_length else False,
+        )
+        #{"input_dis" : [....], "Attention_Mask" : [.....], "offset_mapping":[(0,0), (1,4),.....], "overflow_to_sample_mapping" : [0,0,1,2,2,3,...] }
+
+        # 길이가 긴 context가 등장할 경우 truncate를 진행해야하므로, 해당 데이터셋을 찾을 수 있도록 mapping 가능한 값이 필요합니다.
+        sample_mapping = tokenized_examples.pop("overflow_to_sample_mapping")
+        # token의 캐릭터 단위 position를 찾을 수 있도록 offset mapping을 사용합니다.
+        # start_positions과 end_positions을 찾는데 도움을 줄 수 있습니다.
+        offset_mapping = tokenized_examples.pop("offset_mapping")
+
+        # 데이터셋에 "start position", "enc position" label을 부여합니다.
+        tokenized_examples["start_positions"] = []
+        tokenized_examples["end_positions"] = []
+
+        for i, offsets in enumerate(offset_mapping):    #offsets는 위의 토큰화한 문서1개당 1개의 list로 반환되므로 i는 몇번째 문서인지, offsets는 그 문서에서 token의 글자수에 따른 위치
+            input_ids = tokenized_examples["input_ids"][i]
+            cls_index = input_ids.index(tokenizer.cls_token_id)  # cls index, 제일 앞에있어서 0
+
+            # sequence id를 설정합니다 (to know what is the context and what is the question).
+            sequence_ids = tokenized_examples.sequence_ids(i)   #token_type_ids랑 똑같음. i번쨰 문서에서 질문과 문ㄴ서 구문
+
+            # 하나의 example이 여러개의 span을 가질 수 있습니다.
+            sample_index = sample_mapping[i]    #몇번째 문서인지(짤렸을때 짤린문서라는거 표시) [0,0,1,2,2,3] =>0번ㄴ과 2번 문서 짤린문서로 저장했단 뜻
+            answers = examples[answer_column_name][sample_index]    #examples는 질문, 문서set / 이 데이터셋에서 answer_column_name은 "answer"
+            #위의[0,0,1,2,2,3]의 예에서 첫번쨰 두번쨰 문서는 0번 질문 문서 세트인데 이 세트에서의 answer을 받기 위한것
+
+            # answer가 없을 경우 cls_index를 answer로 설정합니다(== example에서 정답이 없는 경우 존재할 수 있음).
+            if len(answers["answer_start"]) == 0:
+                tokenized_examples["start_positions"].append(cls_index)
+                tokenized_examples["end_positions"].append(cls_index)
+            else:
+                # text에서 정답의 Start/end character index
+                start_char = answers["answer_start"][0]
+                end_char = start_char + len(answers["text"][0])
+
+                # text에서 current span의 Start token index
+                token_start_index = 0
+                while sequence_ids[token_start_index] != (1 if pad_on_right else 0):    #sequence_ids(=token_type_ids)에서 1은 [SEP]뒤 즉, 문서를 뜻함
+                    token_start_index += 1  
+                    #질문 문서 인풋에서 문서의 시작점
+                # text에서 current span의 End token index
+                token_end_index = len(input_ids) - 1
+                while sequence_ids[token_end_index] != (1 if pad_on_right else 0):
+                    token_end_index -= 1
+                     #질문 문서 인풋에서 문서의 끝점
+
+                # 정답이 span을 벗어났는지 확인합니다(정답이 없는 경우 CLS index로 label되어있음).
+                if not (
+                    offsets[token_start_index][0] <= start_char
+                    and offsets[token_end_index][1] >= end_char
+                ):  #정답의 시작위치(문자1개씩 기준)와 끝위치가 문서의 시작과 끝 사이에 있지 않다면
+                    tokenized_examples["start_positions"].append(cls_index)
+                    tokenized_examples["end_positions"].append(cls_index)
+                else:   #문서 안에 있으면
+                    # token_start_index 및 token_end_index를 answer의 끝으로 이동합니다.
+                    # Note: answer가 마지막 단어인 경우 last offset을 따라갈 수 있습니다(edge case).
+                    while (
+                        token_start_index < len(offsets)
+                        and offsets[token_start_index][0] <= start_char
+                    ):
+                        token_start_index += 1
+                    tokenized_examples["start_positions"].append(token_start_index - 1)
+                    while offsets[token_end_index][1] >= end_char:
+                        token_end_index -= 1
+                    tokenized_examples["end_positions"].append(token_end_index + 1)
+
+        return tokenized_examples
+
+    if training_args.do_train:
+        if "train" not in datasets:
+            raise ValueError("--do_train requires a train dataset")
+        train_dataset = datasets["train"]
+
+        # dataset에서 train feature를 생성합니다.
+        train_dataset = train_dataset.map(
+            prepare_train_features,
+            batched=True,
+            num_proc=data_args.preprocessing_num_workers,
+            remove_columns=column_names,
+            load_from_cache_file=not data_args.overwrite_cache,
+        )
+
+    # Validation preprocessing
+    def prepare_validation_features(examples):
+        # truncation과 padding(length가 짧을때만)을 통해 toknization을 진행하며, stride를 이용하여 overflow를 유지합니다.
+        # 각 example들은 이전의 context와 조금씩 겹치게됩니다.
+        tokenized_examples = tokenizer(
+            examples[question_column_name if pad_on_right else context_column_name],
+            examples[context_column_name if pad_on_right else question_column_name],
+            truncation="only_second" if pad_on_right else "only_first",
+            max_length=max_seq_length,
+            stride=data_args.doc_stride,
+            return_overflowing_tokens=True,
+            return_offsets_mapping=True,
+            return_token_type_ids=False, # roberta모델을 사용할 경우 False, bert를 사용할 경우 True로 표기해야합니다.
+            padding="max_length" if data_args.pad_to_max_length else False,
+        )
+
+        # 길이가 긴 context가 등장할 경우 truncate를 진행해야하므로, 해당 데이터셋을 찾을 수 있도록 mapping 가능한 값이 필요합니다.
+        sample_mapping = tokenized_examples.pop("overflow_to_sample_mapping")
+
+        # evaluation을 위해, prediction을 context의 substring으로 변환해야합니다.
+        # corresponding example_id를 유지하고 offset mappings을 저장해야합니다.
+        tokenized_examples["example_id"] = []
+
+        for i in range(len(tokenized_examples["input_ids"])):
+            # sequence id를 설정합니다 (to know what is the context and what is the question).
+            sequence_ids = tokenized_examples.sequence_ids(i)
+            context_index = 1 if pad_on_right else 0
+
+            # 하나의 example이 여러개의 span을 가질 수 있습니다.
+            sample_index = sample_mapping[i]
+            tokenized_examples["example_id"].append(examples["id"][sample_index])
+
+            # Set to None the offset_mapping을 None으로 설정해서 token position이 context의 일부인지 쉽게 판별 할 수 있습니다.
+            tokenized_examples["offset_mapping"][i] = [
+                (o if sequence_ids[k] == context_index else None)
+                for k, o in enumerate(tokenized_examples["offset_mapping"][i])
+            ]
+        return tokenized_examples
+
+    if training_args.do_eval:
+        eval_dataset = datasets["validation"]
+
+        # Validation Feature 생성
+        eval_dataset = eval_dataset.map(
+            prepare_validation_features,
+            batched=True,
+            num_proc=data_args.preprocessing_num_workers,
+            remove_columns=column_names,
+            load_from_cache_file=not data_args.overwrite_cache,
+        )
+
+    # Data collator
+    # flag가 True이면 이미 max length로 padding된 상태입니다.
+    # 그렇지 않다면 data collator에서 padding을 진행해야합니다.
+    data_collator = DataCollatorWithPadding(
+        tokenizer, pad_to_multiple_of=8 if training_args.fp16 else None
+    )
+
+    # Post-processing:
+    def post_processing_function(examples, features, predictions, training_args):
+        # Post-processing: start logits과 end logits을 original context의 정답과 match시킵니다.
+        predictions = postprocess_qa_predictions(
+            examples=examples,
+            features=features,
+            predictions=predictions,
+            max_answer_length=data_args.max_answer_length,
+            output_dir=training_args.output_dir,
+        )
+        # Metric을 구할 수 있도록 Format을 맞춰줍니다.
+        formatted_predictions = [
+            {"id": k, "prediction_text": v} for k, v in predictions.items()
+        ]
+        if training_args.do_predict:
+            return formatted_predictions
+
+        elif training_args.do_eval:
+            references = [
+                {"id": ex["id"], "answers": ex[answer_column_name]}
+                for ex in datasets["validation"]
+            ]
+            return EvalPrediction(
+                predictions=formatted_predictions, label_ids=references
+            )
+
+    metric = load_metric("squad")
+
+    def compute_metrics(p: EvalPrediction):
+        return metric.compute(predictions=p.predictions, references=p.label_ids)
+
+    # Trainer 초기화
+    trainer = QuestionAnsweringTrainer(
+        model=model,
+        args=training_args,
+        train_dataset=train_dataset if training_args.do_train else None,
+        eval_dataset=eval_dataset if training_args.do_eval else None,
+        eval_examples=datasets["validation"] if training_args.do_eval else None,
+        tokenizer=tokenizer,
+        data_collator=data_collator,
+        post_process_function=post_processing_function,
+        compute_metrics=compute_metrics,
+    )
+    
+    # Training
+    if training_args.do_train:
+        if last_checkpoint is not None:
+            checkpoint = last_checkpoint
+        elif os.path.isdir(model_args.model_name_or_path):
+            checkpoint = model_args.model_name_or_path
+        else:
+            checkpoint = None
+        train_result = trainer.train(resume_from_checkpoint=checkpoint)
+        trainer.save_model()  # Saves the tokenizer too for easy upload
+
+        metrics = train_result.metrics
+        metrics["train_samples"] = len(train_dataset)
+
+        trainer.log_metrics("train", metrics)
+        trainer.save_metrics("train", metrics)
+        trainer.save_state()
+
+        output_train_file = os.path.join(training_args.output_dir, "train_results.txt")
+
+        with open(output_train_file, "w") as writer:
+            logger.info("***** Train results *****")
+            for key, value in sorted(train_result.metrics.items()):
+                logger.info(f"  {key} = {value}")
+                writer.write(f"{key} = {value}\n")
+
+        # State 저장
+        trainer.state.save_to_json(
+            os.path.join(training_args.output_dir, "trainer_state.json")
+        )
+
+    # Evaluation
+    if training_args.do_eval:
+        logger.info("*** Evaluate ***")
+        metrics = trainer.evaluate()
+
+        metrics["eval_samples"] = len(eval_dataset)
+
+        trainer.log_metrics("eval", metrics)
+        trainer.save_metrics("eval", metrics)
+
+def run_mrc_generate(
+    data_args: DataTrainingArguments,
+    training_args: TrainingArguments,
+    model_args: ModelArguments,
+    datasets: DatasetDict,
+    tokenizer,
+    model,
+) -> NoReturn:
+
+    # dataset을 전처리합니다.
+    # training과 evaluation에서 사용되는 전처리는 아주 조금 다른 형태를 가집니다.
+    if training_args.do_train:
+        column_names = datasets["train"].column_names
+    else:
+        column_names = datasets["validation"].column_names
+
+    # Padding에 대한 옵션을 설정합니다.
+    # (question|context) 혹은 (context|question)로 세팅 가능합니다.
+    # pad_on_right = tokenizer.padding_side == "right"
+
+    max_target_length = 128
+    num_beams = 2
+    
+    # 오류가 있는지 확인합니다.
+    last_checkpoint, max_seq_length = check_no_error(
+        data_args, training_args, datasets, tokenizer
+    )
+
+    # Train, eval preprocessing / 전처리를 진행합니다.
+    def preprocess_function(examples):
+        inputs = [f"question: {q}  context: {c} </s>" for q, c in zip(examples["question"], examples["context"])]
+        targets = [f'{a["text"][0]} </s>' for a in examples['answers']]
+        model_inputs = tokenizer(
+            inputs,
+            max_length=max_seq_length,
+            padding="max_length" if data_args.pad_to_max_length else False,
+            truncation=True
+        )
+
+        # targets(label)을 위해 tokenizer 설정
+        labels = tokenizer(
+            text_target=targets,
+            max_length=max_target_length,
+            padding="max_length" if data_args.pad_to_max_length else False,
+            truncation=True,
+        )
+
+        model_inputs["labels"] = labels["input_ids"]
+        model_inputs["example_id"] = []
+        for i in range(len(model_inputs["labels"])):
+            model_inputs["example_id"].append(examples["id"][i])
+        return model_inputs
+
+    if training_args.do_train:
+        if "train" not in datasets:
+            raise ValueError("--do_train requires a train dataset")
+        train_dataset = datasets["train"]
+
+        # dataset에서 train feature를 생성합니다.
+        train_dataset = train_dataset.map(
+            preprocess_function,
+            batched=True,
+            num_proc=data_args.preprocessing_num_workers,
+            remove_columns=column_names,
+            load_from_cache_file=not data_args.overwrite_cache,
+        )
+
+    if training_args.do_eval:
+        eval_dataset = datasets["validation"]
+
+        # Validation Feature 생성
+        eval_dataset = eval_dataset.map(
+            preprocess_function,
+            batched=True,
+            num_proc=data_args.preprocessing_num_workers,
+            remove_columns=column_names,
+            load_from_cache_file=not data_args.overwrite_cache,
+        )
+
+    # Data collator
+    # flag가 True이면 이미 max length로 padding된 상태입니다.
+    # 그렇지 않다면 data collator에서 padding을 진행해야합니다.
+    label_pad_token_id = tokenizer.pad_token_id
+    data_collator = DataCollatorForSeq2Seq(
+        tokenizer, label_pad_token_id=label_pad_token_id, pad_to_multiple_of=8 if training_args.fp16 else None
+    )
+    
+    import nltk
+    nltk.download('punkt')
+
+    # Post-processing:
+    def postprocess_text(preds, labels):
+        """
+        postprocess는 nltk를 이용합니다.
+        Huggingface의 TemplateProcessing을 사용하여
+        정규표현식 기반으로 postprocess를 진행할 수 있지만
+        해당 미션에서는 nltk를 이용하여 간단한 후처리를 진행합니다
+        """
+
+        preds = [pred.strip() for pred in preds]
+        labels = [label.strip() for label in labels]
+
+        preds = ["\n".join(nltk.sent_tokenize(pred)) for pred in preds]
+        labels = ["\n".join(nltk.sent_tokenize(label)) for label in labels]
+
+        return preds, labels
+
+    metric = load_metric("squad")
+
+    def compute_metrics(eval_preds):
+        preds, labels = eval_preds
+        if isinstance(preds, tuple):
+            preds = preds[0]
+
+        decoded_preds = tokenizer.batch_decode(preds, skip_special_tokens=True)
+        # decoded_labels은 rouge metric을 위한 것이며, f1/em을 구할 때 사용되지 않음
+        decoded_labels = tokenizer.batch_decode(labels, skip_special_tokens=True)
+
+        # 간단한 post-processing
+        decoded_preds, decoded_labels = postprocess_text(decoded_preds, decoded_labels)
+
+        formatted_predictions = [{"id": ex["id"], "prediction_text": decoded_preds[i]} for i, ex in enumerate(datasets["validation"])]
+        references = [{"id": ex["id"], "answers": ex["answers"]} for ex in datasets["validation"]]
+
+        result = metric.compute(predictions=formatted_predictions, references=references)
+        return result
+
+    # Trainer 초기화
+    trainer = Seq2SeqTrainer(
+        model=model,
+        args=training_args,
+        train_dataset=train_dataset if training_args.do_train else None,
+        eval_dataset=eval_dataset if training_args.do_eval else None,
+        tokenizer=tokenizer,
+        data_collator=data_collator,
+        compute_metrics=compute_metrics,
+    )
+    
+    # Training
+    if training_args.do_train:
+        if last_checkpoint is not None:
+            checkpoint = last_checkpoint
+        elif os.path.isdir(model_args.model_name_or_path):
+            checkpoint = model_args.model_name_or_path
+        else:
+            checkpoint = None
+        train_result = trainer.train(resume_from_checkpoint=checkpoint)
+        trainer.save_model()  # Saves the tokenizer too for easy upload
+
+        metrics = train_result.metrics
+        metrics["train_samples"] = len(train_dataset)
+
+        trainer.log_metrics("train", metrics)
+        trainer.save_metrics("train", metrics)
+        trainer.save_state()
+
+        output_train_file = os.path.join(training_args.output_dir, "train_results.txt")
+
+        with open(output_train_file, "w") as writer:
+            logger.info("***** Train results *****")
+            for key, value in sorted(train_result.metrics.items()):
+                logger.info(f"  {key} = {value}")
+                writer.write(f"{key} = {value}\n")
+
+        # State 저장
+        trainer.state.save_to_json(
+            os.path.join(training_args.output_dir, "trainer_state.json")
+        )
+
+    # Evaluation
+    if training_args.do_eval:
+        logger.info("*** Evaluate ***")
+        metrics = trainer.evaluate(
+            max_length=max_target_length,
+            num_beams=num_beams,
+            metric_key_prefix="eval",
+        )
+
+        metrics["eval_samples"] = len(eval_dataset)
+
+        trainer.log_metrics("eval", metrics)
+        trainer.save_metrics("eval", metrics)
+
+if __name__ == "__main__":
+    main()